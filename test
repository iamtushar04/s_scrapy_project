this file is for testing !!!!!!!!!!!!!!!!!!!!!!!!!!!!
<<<<<<< HEAD
this is for stash!!!!!1
=======
this is also for testing !!!!!!!!!!!!
>>>>>>> 7410005b
<|MERGE_RESOLUTION|>--- conflicted
+++ resolved
@@ -1,6 +1,3 @@
 this file is for testing !!!!!!!!!!!!!!!!!!!!!!!!!!!!
-<<<<<<< HEAD
-this is for stash!!!!!1
-=======
+this is for stash!!!!!
 this is also for testing !!!!!!!!!!!!
->>>>>>> 7410005b
